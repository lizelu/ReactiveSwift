//
//  RACSignalSpec.m
//  ReactiveCocoa
//
//  Created by Josh Abernathy on 3/2/12.
//  Copyright (c) 2012 GitHub, Inc. All rights reserved.
//

#import "RACPropertySignalExamples.h"
#import "RACSequenceExamples.h"
#import "RACStreamExamples.h"

#import "EXTKeyPathCoding.h"
#import "NSObject+RACPropertySubscribing.h"
#import "RACBehaviorSubject.h"
#import "RACDisposable.h"
#import "RACReplaySubject.h"
#import "RACScheduler.h"
#import "RACSignal+Operations.h"
#import "RACSubject.h"
#import "RACSubscriber.h"
#import "RACTestObject.h"
#import "RACTuple.h"
#import "RACUnit.h"

static NSString * const RACSignalMergeConcurrentCompletionExampleGroup = @"RACSignalMergeConcurrentCompletionExampleGroup";
static NSString * const RACSignalMaxConcurrent = @"RACSignalMaxConcurrent";
SharedExampleGroupsBegin(mergeConcurrentCompletionName);

sharedExamplesFor(RACSignalMergeConcurrentCompletionExampleGroup, ^(NSDictionary *data) {
	it(@"should complete only after the source and all its signals have completed", ^{
		RACSubject *subject1 = [RACSubject subject];
		RACSubject *subject2 = [RACSubject subject];
		RACSubject *subject3 = [RACSubject subject];

		RACSubject *signalsSubject = [RACSubject subject];
		__block BOOL completed = NO;
		[[signalsSubject flatten:[data[RACSignalMaxConcurrent] unsignedIntegerValue]] subscribeCompleted:^{
			completed = YES;
		}];

		[signalsSubject sendNext:subject1];
		[subject1 sendCompleted];

		expect(completed).to.beFalsy();

		[signalsSubject sendNext:subject2];
		[signalsSubject sendNext:subject3];

		[signalsSubject sendCompleted];

		expect(completed).to.beFalsy();

		[subject2 sendCompleted];

		expect(completed).to.beFalsy();

		[subject3 sendCompleted];

		expect(completed).to.beTruthy();
	});
});

SharedExampleGroupsEnd

SpecBegin(RACSignal)

describe(@"RACStream", ^{
	id verifyValues = ^(RACSignal *signal, NSArray *expectedValues) {
		expect(signal).notTo.beNil();

		NSMutableArray *collectedValues = [NSMutableArray array];

		__block BOOL success = NO;
		__block NSError *error = nil;
		[signal subscribeNext:^(id value) {
			[collectedValues addObject:value];
		} error:^(NSError *receivedError) {
			error = receivedError;
		} completed:^{
			success = YES;
		}];

		expect(success).will.beTruthy();
		expect(error).to.beNil();
		expect(collectedValues).to.equal(expectedValues);
	};

	RACSignal *infiniteSignal = [RACSignal createSignal:^(id<RACSubscriber> subscriber) {
		__block volatile int32_t done = 0;

		[RACScheduler.mainThreadScheduler schedule:^{
			while (!done) {
				[subscriber sendNext:RACUnit.defaultUnit];
			}
		}];

		return [RACDisposable disposableWithBlock:^{
			OSAtomicIncrement32Barrier(&done);
		}];
	}];

	itShouldBehaveLike(RACStreamExamples, @{
		RACStreamExamplesClass: RACSignal.class,
		RACStreamExamplesVerifyValuesBlock: verifyValues,
		RACStreamExamplesInfiniteStream: infiniteSignal
	}, nil);
});

describe(@"subscribing", ^{
	__block RACSignal *signal = nil;
	id nextValueSent = @"1";
	
	beforeEach(^{
		signal = [RACSignal createSignal:^ RACDisposable * (id<RACSubscriber> subscriber) {
			[subscriber sendNext:nextValueSent];
			[subscriber sendCompleted];
			return nil;
		}];
	});
	
	it(@"should get next values", ^{
		__block id nextValueReceived = nil;
		[signal subscribeNext:^(id x) {
			nextValueReceived = x;
		} error:^(NSError *error) {
			
		} completed:^{
			
		}];
		
		expect(nextValueReceived).to.equal(nextValueSent);
	});
	
	it(@"should get completed", ^{
		__block BOOL didGetCompleted = NO;
		[signal subscribeNext:^(id x) {
			
		} error:^(NSError *error) {
			
		} completed:^{
			didGetCompleted = YES;
		}];
		
		expect(didGetCompleted).to.beTruthy();
	});
	
	it(@"should not get an error", ^{
		__block BOOL didGetError = NO;
		[signal subscribeNext:^(id x) {
			
		} error:^(NSError *error) {
			didGetError = YES;
		} completed:^{
			
		}];
		
		expect(didGetError).to.beFalsy();
	});
	
	it(@"shouldn't get anything after dispose", ^{
		__block BOOL shouldBeGettingItems = YES;
		RACSubject *subject = [RACSubject subject];
		RACDisposable *disposable = [subject subscribeNext:^(id x) {
			expect(shouldBeGettingItems).to.beTruthy();
		}];
		
		shouldBeGettingItems = YES;
		[subject sendNext:@"test 1"];
		[subject sendNext:@"test 2"];
		
		[disposable dispose];
		
		shouldBeGettingItems = NO;
		[subject sendNext:@"test 3"];
	});

	it(@"should have a current scheduler in didSubscribe block", ^{
		__block RACScheduler *currentScheduler;
		RACSignal *signal = [RACSignal createSignal:^ RACDisposable * (id<RACSubscriber> subscriber) {
			currentScheduler = RACScheduler.currentScheduler;
			[subscriber sendCompleted];
			return nil;
		}];

		[signal subscribeNext:^(id x) {}];
		expect(currentScheduler).notTo.beNil();

		currentScheduler = nil;
		dispatch_async(dispatch_get_global_queue(DISPATCH_QUEUE_PRIORITY_DEFAULT, 0), ^{
			[signal subscribeNext:^(id x) {}];
		});
		expect(currentScheduler).willNot.beNil();
	});

	it(@"should support -takeUntil:", ^{
		__block BOOL shouldBeGettingItems = YES;
		RACSubject *subject = [RACSubject subject];
		RACSubject *cutOffSubject = [RACSubject subject];
		[[subject takeUntil:cutOffSubject] subscribeNext:^(id x) {
			expect(shouldBeGettingItems).to.beTruthy();
		}];

		shouldBeGettingItems = YES;
		[subject sendNext:@"test 1"];
		[subject sendNext:@"test 2"];

		[cutOffSubject sendNext:[RACUnit defaultUnit]];

		shouldBeGettingItems = NO;
		[subject sendNext:@"test 3"];
	});
    
	it(@"should support -takeUntil: with completion as trigger", ^{
		__block BOOL shouldBeGettingItems = YES;
		RACSubject *subject = [RACSubject subject];
		RACSubject *cutOffSubject = [RACSubject subject];
		[[subject takeUntil:cutOffSubject] subscribeNext:^(id x) {
			expect(shouldBeGettingItems).to.beTruthy();
		}];
        
		[cutOffSubject sendCompleted];
        
		shouldBeGettingItems = NO;
		[subject sendNext:@"should not go through"];
	});
});

describe(@"disposal", ^{
	it(@"should dispose of the disposable returned from the didSubscribe block", ^{
		__block BOOL innerDisposed = NO;
		RACSignal *signal = [RACSignal createSignal:^(id<RACSubscriber> subscriber) {
			return [RACDisposable disposableWithBlock:^{
				innerDisposed = YES;
			}];
		}];

		__block RACDisposable *disposable = [signal subscribeNext:^(id x) {}];
		[disposable dispose];

		expect(innerDisposed).to.beTruthy();

		innerDisposed = NO;
		dispatch_async(dispatch_get_global_queue(DISPATCH_QUEUE_PRIORITY_DEFAULT, 0), ^{
			disposable = [signal subscribeNext:^(id x) {}];
			[disposable dispose];
		});

		expect(innerDisposed).will.beTruthy();
	});
});

describe(@"querying", ^{
	__block RACSignal *signal = nil;
	id nextValueSent = @"1";
	
	beforeEach(^{
		signal = [RACSignal createSignal:^ RACDisposable * (id<RACSubscriber> subscriber) {
			[subscriber sendNext:nextValueSent];
			[subscriber sendNext:@"other value"];
			[subscriber sendCompleted];
			return nil;
		}];
	});
	
	it(@"should support window", ^{
		RACSignal *signal = [RACSignal createSignal:^ RACDisposable * (id<RACSubscriber> subscriber) {
			[subscriber sendNext:@"1"];
			[subscriber sendNext:@"2"];
			[subscriber sendNext:@"3"];
			[subscriber sendNext:@"4"];
			[subscriber sendNext:@"5"];
			[subscriber sendCompleted];
			return nil;
		}];
		
		RACBehaviorSubject *windowOpen = [RACBehaviorSubject behaviorSubjectWithDefaultValue:@""];
		
		RACSubject *closeSubject = [RACSubject subject];
		__block NSUInteger valuesReceived = 0;
		
		RACSignal *window = [signal windowWithStart:windowOpen close:^(RACSignal *start) {
			return closeSubject;
		}];
				
		[window subscribeNext:^(id x) {			
			[x subscribeNext:^(id x) {
				valuesReceived++;
				NSLog(@"got: %@", x);
				
				if(valuesReceived % 2 == 0) {
					[closeSubject sendNext:x];
					[windowOpen sendNext:@""];
				}
			} error:^(NSError *error) {
				
			} completed:^{
				
			}];
		} error:^(NSError *error) {
			
		} completed:^{
			NSLog(@"completed");
		}];
	});
	
	it(@"should return first 'next' value with -firstOrDefault:success:error:", ^{
		RACSignal *signal = [RACSignal createSignal:^ id (id<RACSubscriber> subscriber) {
			[subscriber sendNext:@1];
			[subscriber sendNext:@2];
			[subscriber sendNext:@3];
			[subscriber sendCompleted];
			return nil;
		}];

		expect(signal).notTo.beNil();

		__block BOOL success = NO;
		__block NSError *error = nil;
		expect([signal firstOrDefault:@5 success:&success error:&error]).to.equal(@1);
		expect(success).to.beTruthy();
		expect(error).to.beNil();
	});
	
	it(@"should return first default value with -firstOrDefault:success:error:", ^{
		RACSignal *signal = [RACSignal createSignal:^ id (id<RACSubscriber> subscriber) {
			[subscriber sendCompleted];
			return nil;
		}];

		expect(signal).notTo.beNil();

		__block BOOL success = NO;
		__block NSError *error = nil;
		expect([signal firstOrDefault:@5 success:&success error:&error]).to.equal(@5);
		expect(success).to.beTruthy();
		expect(error).to.beNil();
	});
	
	it(@"should return error with -firstOrDefault:success:error:", ^{
		NSError *testError = [NSError errorWithDomain:@"foo" code:100 userInfo:nil];
		RACSignal *signal = [RACSignal createSignal:^ id (id<RACSubscriber> subscriber) {
			[subscriber sendError:testError];
			return nil;
		}];

		expect(signal).notTo.beNil();

		__block BOOL success = NO;
		__block NSError *error = nil;
		expect([signal firstOrDefault:@5 success:&success error:&error]).to.equal(@5);
		expect(success).to.beFalsy();
		expect(error).to.equal(testError);
	});

	it(@"shouldn't crash when returning an error from a background scheduler", ^{
		static NSString * const errorDomain = @"foo";
		static const NSInteger errorCode = 100;
		RACSignal *signal = [RACSignal createSignal:^ id (id<RACSubscriber> subscriber) {
			[[RACScheduler scheduler] schedule:^{
				[subscriber sendError:[NSError errorWithDomain:errorDomain code:errorCode userInfo:nil]];
			}];
			return nil;
		}];

		expect(signal).notTo.beNil();

		__block BOOL success = NO;
		__block NSError *error = nil;
		expect([signal firstOrDefault:@5 success:&success error:&error]).to.equal(@5);
		expect(success).to.beFalsy();
		expect(error.domain).to.equal(errorDomain);
		expect(error.code).to.equal(errorCode);
	});
});

describe(@"continuation", ^{
	it(@"shouldn't receive deferred errors", ^{
		__block NSUInteger numberOfSubscriptions = 0;
		RACSignal *signal = [RACSignal createSignal:^ RACDisposable * (id<RACSubscriber> subscriber) {
			if(numberOfSubscriptions > 2) {
				[subscriber sendCompleted];
				return nil;
			}
			
			numberOfSubscriptions++;
			
			[subscriber sendNext:@"1"];
			[subscriber sendError:[NSError errorWithDomain:@"" code:-1 userInfo:nil]];
			[subscriber sendCompleted];
			return nil;
		}];
		
		__block BOOL gotNext = NO;
		__block BOOL gotError = NO;
		[[signal asMaybes] subscribeNext:^(id x) {
			gotNext = YES;
		} error:^(NSError *error) {
			gotError = YES;
		} completed:^{
			
		}];
		
		expect(gotNext).to.beTruthy();
		expect(gotError).to.beFalsy();
	});
	
	it(@"should repeat after completion", ^{
		__block NSUInteger numberOfSubscriptions = 0;
		RACSignal *signal = [RACSignal createSignal:^ RACDisposable * (id<RACSubscriber> subscriber) {
			if(numberOfSubscriptions > 2) {
				[subscriber sendError:[NSError errorWithDomain:@"" code:-1 userInfo:nil]];
				return nil;
			}
			
			numberOfSubscriptions++;
			
			[subscriber sendNext:@"1"];
			[subscriber sendCompleted];
			[subscriber sendError:[NSError errorWithDomain:@"" code:-1 userInfo:nil]];
			return nil;
		}];
		
		__block NSUInteger nextCount = 0;
		__block BOOL gotCompleted = NO;
		[[signal repeat] subscribeNext:^(id x) {
			nextCount++;
		} error:^(NSError *error) {
			
		} completed:^{
			gotCompleted = YES;
		}];
		
		expect(nextCount).will.beGreaterThan(1);
		expect(gotCompleted).to.beFalsy();
	});

	it(@"should stop repeating when disposed", ^{
		RACSignal *signal = [RACSignal createSignal:^ id (id<RACSubscriber> subscriber) {
			[subscriber sendNext:@1];
			[subscriber sendCompleted];
			return nil;
		}];

		NSMutableArray *values = [NSMutableArray array];

		__block BOOL completed = NO;
		__block RACDisposable *disposable = [[signal repeat] subscribeNext:^(id x) {
			[values addObject:x];
			[disposable dispose];
		} completed:^{
			completed = YES;
		}];

		expect(values).will.equal(@[ @1 ]);
		expect(completed).to.beFalsy();
	});

	it(@"should stop repeating when disposed by -take:", ^{
		RACSignal *signal = [RACSignal createSignal:^ id (id<RACSubscriber> subscriber) {
			[subscriber sendNext:@1];
			[subscriber sendCompleted];
			return nil;
		}];

		NSMutableArray *values = [NSMutableArray array];

		__block BOOL completed = NO;
		[[[signal repeat] take:1] subscribeNext:^(id x) {
			[values addObject:x];
		} completed:^{
			completed = YES;
		}];

		expect(values).will.equal(@[ @1 ]);
		expect(completed).to.beTruthy();
	});
});

describe(@"+combineLatest:", ^{
	__block id<RACSubscriber> subscriber1 = nil;
	__block id<RACSubscriber> subscriber2 = nil;
	__block RACSignal *signal1 = nil;
	__block RACSignal *signal2 = nil;
	__block RACSignal *combined = nil;
	
	beforeEach(^{
		signal1 = [RACSignal createSignal:^ RACDisposable * (id<RACSubscriber> subscriber) {
			subscriber1 = subscriber;
			return nil;
		}],
		signal2 = [RACSignal createSignal:^ RACDisposable * (id<RACSubscriber> subscriber) {
			subscriber2 = subscriber;
			return nil;
		}],
		combined = [RACSignal combineLatest:@[ signal1, signal2 ].objectEnumerator];
	});
	
	it(@"should yield when all sources yield", ^{
		__block id result;
		
		[combined subscribeNext:^(id x) {
			result = x;
		}];
		
		[subscriber1 sendNext:@"1"];
		[subscriber2 sendNext:@"2"];
		
		expect(result).to.beKindOf([RACTuple class]);
		RACTuple *tuple = result;
		expect(tuple.first).to.equal(@"1");
		expect(tuple.second).to.equal(@"2");
	});
	
	it(@"should not yield when some sources have not yielded", ^{
		__block id result;
		
		[combined subscribeNext:^(id x) {
			result = x;
		}];
		
		[subscriber1 sendNext:@"1"];
		
		expect(result).to.beNil();
	});
	
	it(@"should yield multiple times when any sources yield multiple times", ^{
		NSMutableArray *results = [NSMutableArray array];
		[combined subscribeNext:^(id x) {
			[results addObject:x];
		}];
		
		[subscriber1 sendNext:@"1"];
		[subscriber2 sendNext:@"2"];
		
		[subscriber1 sendNext:@"3"];
		[subscriber2 sendNext:@"4"];
		
		RACTuple *result1 = [results objectAtIndex:0];
		expect(result1.first).to.equal(@"1");
		expect(result1.second).to.equal(@"2");
		
		RACTuple *result2 = [results objectAtIndex:1];
		expect(result2.first).to.equal(@"3");
		expect(result2.second).to.equal(@"2");
		
		RACTuple *result3 = [results objectAtIndex:2];
		expect(result3.first).to.equal(@"3");
		expect(result3.second).to.equal(@"4");
	});
	
	it(@"should complete when all sources complete", ^{
		__block BOOL completed = NO;
		
		[combined subscribeCompleted:^{
			completed = YES;
		}];
		
		[subscriber1 sendCompleted];
		[subscriber2 sendCompleted];
		
		expect(completed).to.beTruthy();
	});
	
	it(@"should not complete when some sources are not complete", ^{
		__block BOOL completed = NO;
		
		[combined subscribeCompleted:^{
			completed = YES;
		}];
		
		[subscriber1 sendCompleted];
		
		expect(completed).to.beFalsy();
	});
	
	it(@"should error when a source errors", ^{
		__block BOOL gotError = NO;
		
		[combined subscribeError:^(NSError *error) {
			gotError = YES;
		}];
		
		[subscriber1 sendError:[NSError errorWithDomain:@"" code:-1 userInfo:nil]];
		
		expect(gotError).to.beTruthy();
	});
	
	it(@"should error only once when multiple sources error", ^{
		__block int errorCount = 0;
		
		[combined subscribeError:^(NSError *error) {
			errorCount++;
		}];
		
		[subscriber1 sendError:[NSError errorWithDomain:@"" code:-1 userInfo:nil]];
		[subscriber2 sendError:[NSError errorWithDomain:@"" code:-1 userInfo:nil]];
		
		expect(errorCount).to.equal(1);
	});

	it(@"should complete immediately when not given any signals", ^{
		RACSignal *signal = [RACSignal combineLatest:@[].objectEnumerator];

		__block BOOL completed = NO;
		[signal subscribeCompleted:^{
			completed = YES;
		}];

		expect(completed).to.beTruthy();
	});
});

describe(@"+combineLatest:reduce:", ^{
	__block RACSubject *subject1;
	__block RACSubject *subject2;

	beforeEach(^{
		subject1 = [RACSubject subject];
		subject2 = [RACSubject subject];
	});

	it(@"should send a RACTuple when given a nil reduce block", ^{
		RACSignal *combined = [RACSignal combineLatest:@[ subject1, subject2 ] reduce:nil];

		__block id received;
		[combined subscribeNext:^(id x) {
			received = x;
		}];

		[subject1 sendNext:@1];
		[subject2 sendNext:@2];

		RACTuple *expected = [RACTuple tupleWithObjects:@1, @2, nil];
		expect(received).to.equal(expected);
	});

	it(@"should send nils for nil values", ^{
		__block id receivedVal1;
		__block id receivedVal2;
		RACSignal *combined = [RACSignal combineLatest:@[ subject1, subject2 ] reduce:^(id val1, id val2) {
			receivedVal1 = val1;
			receivedVal2 = val2;
			return nil;
		}];

		__block BOOL gotValue = NO;
		[combined subscribeNext:^(id x) {
			gotValue = YES;
		}];

		[subject1 sendNext:nil];
		[subject2 sendNext:nil];

		expect(gotValue).to.beTruthy();
		expect(receivedVal1).to.beNil();
		expect(receivedVal2).to.beNil();
	});

	it(@"should send the return result of the reduce block", ^{
		RACSignal *combined = [RACSignal combineLatest:@[ subject1, subject2 ] reduce:^(NSString *string1, NSString *string2) {
			return [NSString stringWithFormat:@"%@: %@", string1, string2];
		}];

		__block id received;
		[combined subscribeNext:^(id x) {
			received = x;
		}];

		[subject1 sendNext:@"hello"];
		[subject2 sendNext:@"world"];

		expect(received).to.equal(@"hello: world");
	});

	it(@"should only complete after all its signals complete", ^{
		RACSignal *combined = [RACSignal combineLatest:@[ subject1, subject2 ] reduce:nil];

		__block BOOL completed = NO;
		[combined subscribeCompleted:^{
			completed = YES;
		}];

		expect(completed).to.beFalsy();

		[subject1 sendNext:@1];
		[subject2 sendNext:@2];

		expect(completed).to.beFalsy();

		[subject1 sendCompleted];

		expect(completed).to.beFalsy();

		[subject2 sendCompleted];

		expect(completed).will.beTruthy();
	});
	
	it(@"should handle multiples of the same signals", ^{
		RACSignal *combined = [RACSignal combineLatest:@[ subject1, subject2, subject1, subject2 ] reduce:^ NSString * (NSString *string1, NSString *string2, NSString *string3, NSString *string4) {
			return [NSString stringWithFormat:@"%@ : %@ = %@ : %@", string1, string2, string3, string4];
		}];
		
		NSMutableArray *receivedValues = NSMutableArray.array;
		
		[combined subscribeNext:^(id x) {
			[receivedValues addObject:x];
		}];
		
		[subject1 sendNext:@"apples"];
		expect(receivedValues.lastObject).to.beNil();
		
		[subject2 sendNext:@"oranges"];
		expect(receivedValues.lastObject).to.equal(@"apples : oranges = apples : oranges");
		
		[subject1 sendNext:@"horses"];
		[subject2 sendNext:@"cattle"];
		expect(receivedValues.lastObject).to.equal(@"horses : cattle = horses : cattle");
	});
    
	it(@"should handle multiples of the same side-effecting signal", ^{
		__block NSUInteger counter = 0;
		RACSignal *sideEffectingSignal = [RACSignal createSignal:^ RACDisposable * (id<RACSubscriber> subscriber) {
			++counter;
			[subscriber sendNext:@1];
			[subscriber sendCompleted];
			return nil;
		}];
		RACSignal *combined = [RACSignal combineLatest:@[ sideEffectingSignal, sideEffectingSignal ] reduce:^ NSString * (id x, id y) {
			return [NSString stringWithFormat:@"%@%@", x, y];
		}];
		NSMutableArray *receivedValues = NSMutableArray.array;
		
		expect(counter).to.equal(0);
		
		[combined subscribeNext:^(id x) {
			[receivedValues addObject:x];
		}];
		
		expect(counter).to.equal(2);
		expect(receivedValues).to.equal(@[ @"11" ]);
	});
});

describe(@"distinctUntilChanged", ^{
	it(@"should only send values that are distinct from the previous value", ^{
		RACSignal *sub = [[RACSignal createSignal:^ RACDisposable * (id<RACSubscriber> subscriber) {
			[subscriber sendNext:@1];
			[subscriber sendNext:@2];
			[subscriber sendNext:@2];
			[subscriber sendNext:@1];
			[subscriber sendNext:@1];
			[subscriber sendCompleted];
			return nil;
		}] distinctUntilChanged];
		
		NSArray *values = sub.toArray;
		NSArray *expected = @[ @1, @2, @1 ];
		expect(values).to.equal(expected);
	});

	it(@"shouldn't consider nils to always be distinct", ^{
		RACSignal *sub = [[RACSignal createSignal:^ RACDisposable * (id<RACSubscriber> subscriber) {
			[subscriber sendNext:@1];
			[subscriber sendNext:nil];
			[subscriber sendNext:nil];
			[subscriber sendNext:nil];
			[subscriber sendNext:@1];
			[subscriber sendCompleted];
			return nil;
		}] distinctUntilChanged];
		
		NSArray *values = sub.toArray;
		NSArray *expected = @[ @1, [NSNull null], @1 ];
		expect(values).to.equal(expected);
	});

	it(@"should consider initial nil to be distinct", ^{
		RACSignal *sub = [[RACSignal createSignal:^ RACDisposable * (id<RACSubscriber> subscriber) {
			[subscriber sendNext:nil];
			[subscriber sendNext:nil];
			[subscriber sendNext:@1];
			[subscriber sendCompleted];
			return nil;
		}] distinctUntilChanged];
		
		NSArray *values = sub.toArray;
		NSArray *expected = @[ [NSNull null], @1 ];
		expect(values).to.equal(expected);
	});
});

describe(@"RACAbleWithStart", ^{
	__block RACTestObject *testObject;

	beforeEach(^{
		testObject = [[RACTestObject alloc] init];
	});

	it(@"should work with object properties", ^{
		NSArray *expected = @[ @"hello", @"world" ];
		testObject.objectValue = expected[0];

		NSMutableArray *valuesReceived = [NSMutableArray array];
		[RACAbleWithStart(testObject, objectValue) subscribeNext:^(id x) {
			[valuesReceived addObject:x];
		}];

		testObject.objectValue = expected[1];

		expect(valuesReceived).to.equal(expected);
	});

	it(@"should work with non-object properties", ^{
		NSArray *expected = @[ @42, @43 ];
		testObject.integerValue = [expected[0] integerValue];

		NSMutableArray *valuesReceived = [NSMutableArray array];
		[RACAbleWithStart(testObject, integerValue) subscribeNext:^(id x) {
			[valuesReceived addObject:x];
		}];

		testObject.integerValue = [expected[1] integerValue];

		expect(valuesReceived).to.equal(expected);
	});
});

describe(@"-toProperty:onObject:", ^{
	id setupBlock = ^(RACTestObject *testObject, NSString *keyPath, RACSignal *signal) {
		[signal toProperty:keyPath onObject:testObject];
	};

	itShouldBehaveLike(RACPropertySignalExamples, @{ RACPropertySignalExamplesSetupBlock: setupBlock }, nil);

	it(@"shouldn't send values to dealloc'd objects", ^{
		RACSubject *subject = [RACSubject subject];
		@autoreleasepool {
			RACTestObject *testObject __attribute__((objc_precise_lifetime)) = [[RACTestObject alloc] init];
			[subject toProperty:@keypath(testObject.objectValue) onObject:testObject];
			expect(testObject.objectValue).to.beNil();

			[subject sendNext:@1];
			expect(testObject.objectValue).to.equal(@1);

			[subject sendNext:@2];
			expect(testObject.objectValue).to.equal(@2);
		}

		// This shouldn't do anything.
		[subject sendNext:@3];
	});
});

describe(@"memory management", ^{
	it(@"should dealloc signals if the signal does nothing", ^{
		__block BOOL deallocd = NO;
		@autoreleasepool {
			RACSignal *signal __attribute__((objc_precise_lifetime)) = [RACSignal createSignal:^ id (id<RACSubscriber> subscriber) {
				return nil;
			}];

			[signal rac_addDeallocDisposable:[RACDisposable disposableWithBlock:^{
				deallocd = YES;
			}]];
		}

		expect(deallocd).will.beTruthy();
	});

	it(@"should retain signals for a single run loop iteration", ^{
		__block BOOL deallocd = NO;

		@autoreleasepool {
			RACSignal *signal __attribute__((objc_precise_lifetime)) = [RACSignal createSignal:^ id (id<RACSubscriber> subscriber) {
				return nil;
			}];

			[signal rac_addDeallocDisposable:[RACDisposable disposableWithBlock:^{
				deallocd = YES;
			}]];
		}

		expect(deallocd).to.beFalsy();
		expect(deallocd).will.beTruthy();
	});

	it(@"should dealloc signals if the signal immediately completes", ^{
		__block BOOL deallocd = NO;
		@autoreleasepool {
			__block BOOL done = NO;

			RACSignal *signal __attribute__((objc_precise_lifetime)) = [RACSignal createSignal:^ id (id<RACSubscriber> subscriber) {
				[subscriber sendCompleted];
				return nil;
			}];

			[signal rac_addDeallocDisposable:[RACDisposable disposableWithBlock:^{
				deallocd = YES;
			}]];

			[signal subscribeCompleted:^{
				done = YES;
			}];

			expect(done).will.beTruthy();
		}
		
		expect(deallocd).will.beTruthy();
	});

	it(@"should dealloc a replay subject if it completes immediately", ^{
		__block BOOL completed = NO;
		__block BOOL deallocd = NO;
		@autoreleasepool {
			RACReplaySubject *subject __attribute__((objc_precise_lifetime)) = [RACReplaySubject subject];
			[subject sendCompleted];

			[subject rac_addDeallocDisposable:[RACDisposable disposableWithBlock:^{
				deallocd = YES;
			}]];

			[subject subscribeCompleted:^{
				completed = YES;
			}];
		}

		expect(completed).will.beTruthy();

		expect(deallocd).will.beTruthy();
	});

	it(@"should dealloc if the signal was created on a background queue", ^{
		__block BOOL completed = NO;
		__block BOOL deallocd = NO;
		@autoreleasepool {
			[[RACScheduler scheduler] schedule:^{
				RACSignal *signal __attribute__((objc_precise_lifetime)) = [RACSignal createSignal:^ id (id<RACSubscriber> subscriber) {
					[subscriber sendCompleted];
					return nil;
				}];

				[signal rac_addDeallocDisposable:[RACDisposable disposableWithBlock:^{
					deallocd = YES;
				}]];

				[signal subscribeCompleted:^{
					completed = YES;
				}];
			}];
		}

		expect(completed).will.beTruthy();

		expect(deallocd).will.beTruthy();
	});

	it(@"should dealloc if the signal was created on a background queue, never gets any subscribers, and the background queue gets delayed", ^{
		__block BOOL deallocd = NO;
		@autoreleasepool {
			[[RACScheduler scheduler] schedule:^{
				RACSignal *signal __attribute__((objc_precise_lifetime)) = [RACSignal createSignal:^ id (id<RACSubscriber> subscriber) {
					return nil;
				}];

				[signal rac_addDeallocDisposable:[RACDisposable disposableWithBlock:^{
					deallocd = YES;
				}]];

				[NSThread sleepForTimeInterval:1];

				expect(deallocd).to.beFalsy();
			}];
		}

		// The default test timeout is 1s so we'd race to see if the queue delay
		// or default timeout happens first. To avoid that, just bump the
		// timeout slightly for this test.
		NSTimeInterval originalTestTimeout = Expecta.asynchronousTestTimeout;
		Expecta.asynchronousTestTimeout = 1.1f;
		expect(deallocd).will.beTruthy();
		Expecta.asynchronousTestTimeout = originalTestTimeout;
	});

	it(@"should retain signals when subscribing", ^{
		__block BOOL deallocd = NO;

		RACDisposable *disposable;

		@autoreleasepool {
			@autoreleasepool {
				RACSignal *signal __attribute__((objc_precise_lifetime)) = [RACSignal createSignal:^ id (id<RACSubscriber> subscriber) {
					return nil;
				}];

				[signal rac_addDeallocDisposable:[RACDisposable disposableWithBlock:^{
					deallocd = YES;
				}]];

				disposable = [signal subscribeCompleted:^{}];
			}

			// Spin the run loop to account for RAC magic that retains the
			// signal for a single iteration.
			[NSRunLoop.mainRunLoop runMode:NSDefaultRunLoopMode beforeDate:[NSDate date]];
		}

		expect(deallocd).to.beFalsy();

		[disposable dispose];
		expect(deallocd).will.beTruthy();
	});

	it(@"should retain intermediate signals when subscribing", ^{
		RACSubject *subject = [RACSubject subject];
		expect(subject).notTo.beNil();

		__block BOOL gotNext = NO;
		__block BOOL completed = NO;

		RACDisposable *disposable;

		@autoreleasepool {
			@autoreleasepool {
				RACSignal *intermediateSignal = [subject doNext:^(id _) {
					gotNext = YES;
				}];

				expect(intermediateSignal).notTo.beNil();

				disposable = [intermediateSignal subscribeCompleted:^{
					completed = YES;
				}];
			}

			// Spin the run loop to account for RAC magic that retains the
			// signal for a single iteration.
			[NSRunLoop.mainRunLoop runMode:NSDefaultRunLoopMode beforeDate:[NSDate date]];
		}

		[subject sendNext:@5];
		expect(gotNext).to.beTruthy();

		[subject sendCompleted];
		expect(completed).to.beTruthy();
		
		[disposable dispose];
	});
});

describe(@"+merge:", ^{
	__block RACSubject *sub1;
	__block RACSubject *sub2;
	__block RACSignal *merged;
	beforeEach(^{
		sub1 = [RACSubject subject];
		sub2 = [RACSubject subject];
		merged = [RACSignal merge:@[ sub1, sub2 ].objectEnumerator];
	});

	it(@"should send all values from both signals", ^{
		NSMutableArray *values = [NSMutableArray array];
		[merged subscribeNext:^(id x) {
			[values addObject:x];
		}];

		[sub1 sendNext:@1];
		[sub2 sendNext:@2];
		[sub2 sendNext:@3];
		[sub1 sendNext:@4];

		NSArray *expected = @[ @1, @2, @3, @4 ];
		expect(values).to.equal(expected);
	});

	it(@"should send an error if one occurs", ^{
		__block NSError *errorReceived;
		[merged subscribeError:^(NSError *error) {
			errorReceived = error;
		}];

		NSError *error = [NSError errorWithDomain:@"" code:0 userInfo:nil];
		[sub1 sendError:error];

		expect(errorReceived).to.equal(error);
	});

	it(@"should complete only after both signals complete", ^{
		NSMutableArray *values = [NSMutableArray array];
		__block BOOL completed = NO;
		[merged subscribeNext:^(id x) {
			[values addObject:x];
		} completed:^{
			completed = YES;
		}];

		[sub1 sendNext:@1];
		[sub2 sendNext:@2];
		[sub2 sendNext:@3];
		[sub2 sendCompleted];
		expect(completed).to.beFalsy();

		[sub1 sendNext:@4];
		[sub1 sendCompleted];
		expect(completed).to.beTruthy();

		NSArray *expected = @[ @1, @2, @3, @4 ];
		expect(values).to.equal(expected);
	});

	it(@"should complete immediately when not given any signals", ^{
		RACSignal *signal = [RACSignal merge:@[].objectEnumerator];

		__block BOOL completed = NO;
		[signal subscribeCompleted:^{
			completed = YES;
		}];

		expect(completed).to.beTruthy();
	});
});

describe(@"-flatten:", ^{
	__block BOOL subscribedTo1 = NO;
	__block BOOL subscribedTo2 = NO;
	__block BOOL subscribedTo3 = NO;
	__block RACSignal *sub1;
	__block RACSignal *sub2;
	__block RACSignal *sub3;
	__block RACSubject *subject1;
	__block RACSubject *subject2;
	__block RACSubject *subject3;
	__block RACSubject *signalsSubject;
	__block NSMutableArray *values;
	
	beforeEach(^{
		subscribedTo1 = NO;
		subject1 = [RACSubject subject];
		sub1 = [RACSignal defer:^{
			subscribedTo1 = YES;
			return subject1;
		}];

		subscribedTo2 = NO;
		subject2 = [RACSubject subject];
		sub2 = [RACSignal defer:^{
			subscribedTo2 = YES;
			return subject2;
		}];

		subscribedTo3 = NO;
		subject3 = [RACSubject subject];
		sub3 = [RACSignal defer:^{
			subscribedTo3 = YES;
			return subject3;
		}];

		signalsSubject = [RACSubject subject];

		values = [NSMutableArray array];
	});

	describe(@"when its max is 0", ^{
		it(@"should merge all the signals concurrently", ^{
			[[signalsSubject flatten:0] subscribeNext:^(id x) {
				[values addObject:x];
			}];

			expect(subscribedTo1).to.beFalsy();
			expect(subscribedTo2).to.beFalsy();
			expect(subscribedTo3).to.beFalsy();

			[signalsSubject sendNext:sub1];
			[signalsSubject sendNext:sub2];

			expect(subscribedTo1).to.beTruthy();
			expect(subscribedTo2).to.beTruthy();
			expect(subscribedTo3).to.beFalsy();

			[subject1 sendNext:@1];

			[signalsSubject sendNext:sub3];
			
			expect(subscribedTo1).to.beTruthy();
			expect(subscribedTo2).to.beTruthy();
			expect(subscribedTo3).to.beTruthy();

			[subject1 sendCompleted];

			[subject2 sendNext:@2];
			[subject2 sendCompleted];

			[subject3 sendNext:@3];
			[subject3 sendCompleted];

			NSArray *expected = @[ @1, @2, @3 ];
			expect(values).to.equal(expected);
		});

		itShouldBehaveLike(RACSignalMergeConcurrentCompletionExampleGroup, @{ RACSignalMaxConcurrent: @0 }, nil);
	});

	describe(@"when its max is > 0", ^{
		it(@"should merge only the given number at a time", ^{
			[[signalsSubject flatten:1] subscribeNext:^(id x) {
				[values addObject:x];
			}];

			expect(subscribedTo1).to.beFalsy();
			expect(subscribedTo2).to.beFalsy();
			expect(subscribedTo3).to.beFalsy();

			[signalsSubject sendNext:sub1];
			[signalsSubject sendNext:sub2];

			expect(subscribedTo1).to.beTruthy();
			expect(subscribedTo2).to.beFalsy();
			expect(subscribedTo3).to.beFalsy();

			[subject1 sendNext:@1];

			[signalsSubject sendNext:sub3];

			expect(subscribedTo1).to.beTruthy();
			expect(subscribedTo2).to.beFalsy();
			expect(subscribedTo3).to.beFalsy();

			[signalsSubject sendCompleted];

			expect(subscribedTo1).to.beTruthy();
			expect(subscribedTo2).to.beFalsy();
			expect(subscribedTo3).to.beFalsy();

			[subject1 sendCompleted];

			expect(subscribedTo2).to.beTruthy();
			expect(subscribedTo3).to.beFalsy();

			[subject2 sendNext:@2];
			[subject2 sendCompleted];

			expect(subscribedTo3).to.beTruthy();

			[subject3 sendNext:@3];
			[subject3 sendCompleted];

			NSArray *expected = @[ @1, @2, @3 ];
			expect(values).to.equal(expected);
		});

		itShouldBehaveLike(RACSignalMergeConcurrentCompletionExampleGroup, @{ RACSignalMaxConcurrent: @1 }, nil);
	});
});

describe(@"-switch", ^{
	__block RACSubject *subject;

	__block NSMutableArray *values;
	__block NSError *lastError = nil;
	__block BOOL completed = NO;

	beforeEach(^{
		subject = [RACSubject subject];

		values = [NSMutableArray array];
		lastError = nil;
		completed = NO;

		[[subject switch] subscribeNext:^(id x) {
			expect(lastError).to.beNil();
			expect(completed).to.beFalsy();

			[values addObject:x];
		} error:^(NSError *error) {
			expect(lastError).to.beNil();
			expect(completed).to.beFalsy();

			lastError = error;
		} completed:^{
			expect(lastError).to.beNil();
			expect(completed).to.beFalsy();

			completed = YES;
		}];
	});

	it(@"should send values from the most recent signal", ^{
		[subject sendNext:[RACSignal createSignal:^ RACDisposable * (id<RACSubscriber> subscriber) {
			[subscriber sendNext:@1];
			[subscriber sendNext:@2];
			return nil;
		}]];

		[subject sendNext:[RACSignal createSignal:^ RACDisposable * (id<RACSubscriber> subscriber) {
			[subscriber sendNext:@3];
			[subscriber sendNext:@4];
			return nil;
		}]];

		NSArray *expected = @[ @1, @2, @3, @4 ];
		expect(values).to.equal(expected);
	});

	it(@"should send errors from the most recent signal", ^{
		[subject sendNext:[RACSignal createSignal:^ id (id<RACSubscriber> subscriber) {
			[subscriber sendError:[NSError errorWithDomain:@"" code:-1 userInfo:nil]];
			return nil;
		}]];

		expect(lastError).notTo.beNil();
	});

	it(@"should send completed only when the switching signal completes", ^{
		[subject sendNext:[RACSignal createSignal:^ RACDisposable * (id<RACSubscriber> subscriber) {
			[subscriber sendCompleted];
			return nil;
		}]];

		expect(completed).to.beFalsy();

		[subject sendCompleted];
		expect(completed).to.beTruthy();
	});

	it(@"should accept nil signals", ^{
		[subject sendNext:nil];
		[subject sendNext:[RACSignal createSignal:^ RACDisposable * (id<RACSubscriber> subscriber) {
			[subscriber sendNext:@1];
			[subscriber sendNext:@2];
			return nil;
		}]];

		NSArray *expected = @[ @1, @2 ];
		expect(values).to.equal(expected);
	});
});

<<<<<<< HEAD
describe(@"+if:then:else", ^{
	__block RACSubject *boolSubject;
	__block RACSubject *trueSubject;
	__block RACSubject *falseSubject;

	__block NSMutableArray *values;
	__block NSError *lastError = nil;
	__block BOOL completed = NO;

	beforeEach(^{
		boolSubject = [RACSubject subject];
		trueSubject = [RACSubject subject];
		falseSubject = [RACSubject subject];

		values = [NSMutableArray array];
		lastError = nil;
		completed = NO;

		[[RACSignal if:boolSubject then:trueSubject else:falseSubject] subscribeNext:^(id x) {
			expect(lastError).to.beNil();
			expect(completed).to.beFalsy();

			[values addObject:x];
		} error:^(NSError *error) {
			expect(lastError).to.beNil();
			expect(completed).to.beFalsy();

			lastError = error;
		} completed:^{
			expect(lastError).to.beNil();
			expect(completed).to.beFalsy();

			completed = YES;
		}];
	});

	it(@"should not send any values before a boolean is sent", ^{
		[trueSubject sendNext:RACUnit.defaultUnit];
		[falseSubject sendNext:RACUnit.defaultUnit];

		expect(values).to.equal(@[]);
		expect(lastError).to.beNil();
		expect(completed).to.beFalsy();
	});

	it(@"should send events based on the latest boolean", ^{
		[boolSubject sendNext:@YES];

		[trueSubject sendNext:@"foo"];
		[falseSubject sendNext:@"buzz"];
		[trueSubject sendNext:@"bar"];

		NSArray *expected = @[ @"foo", @"bar" ];
		expect(values).to.equal(expected);
		expect(lastError).to.beNil();
		expect(completed).to.beFalsy();

		[boolSubject sendNext:@NO];

		[trueSubject sendNext:@"baz"];
		[falseSubject sendNext:@"buzz"];
		[trueSubject sendNext:@"barfoo"];

		expected = @[ @"foo", @"bar", @"buzz" ];
		expect(values).to.equal(expected);
		expect(lastError).to.beNil();
		expect(completed).to.beFalsy();

		[trueSubject sendError:[NSError errorWithDomain:@"" code:-1 userInfo:nil]];
		expect(lastError).to.beNil();

		[falseSubject sendError:[NSError errorWithDomain:@"" code:-1 userInfo:nil]];
		expect(lastError).notTo.beNil();
	});

	it(@"should send completed when the BOOL signal completes", ^{
		[boolSubject sendNext:@YES];
		[trueSubject sendNext:@"foo"];
		[boolSubject sendCompleted];

		expect(values).to.equal(@[ @"foo" ]);
		expect(completed).to.beTruthy();
	});
});

describe(@"+interval:", ^{
=======
describe(@"+interval: and +interval:withLeeway:", ^{
>>>>>>> a12b1263
	static const NSTimeInterval interval = 0.1;
	static const NSTimeInterval leeway = 0.2;
	static const NSTimeInterval marginOfError = 0.001;
	__block RACSignal *timer = nil;
	
	__block void (^testTimerWithSchedulerMinIntervalMaxInterval)(RACSignal *, RACScheduler *, NSNumber *, NSNumber *) = nil;
	
	before(^{
		testTimerWithSchedulerMinIntervalMaxInterval = [^(RACSignal *timer, RACScheduler *scheduler, NSNumber *minInterval, NSNumber *maxInterval) {
			__block NSUInteger nextsReceived = 0;
			[scheduler schedule:^{
				__block NSTimeInterval lastTime = NSDate.timeIntervalSinceReferenceDate;
				[[[timer take:3] deliverOn:RACScheduler.mainThreadScheduler] subscribeNext:^(id _) {
					NSTimeInterval currentTime = NSDate.timeIntervalSinceReferenceDate;
					if (minInterval != nil) expect(currentTime - lastTime).beGreaterThanOrEqualTo(minInterval.doubleValue - marginOfError);
					if (maxInterval != nil) expect(currentTime - lastTime).beLessThanOrEqualTo(maxInterval.doubleValue + marginOfError);
					
					lastTime = currentTime;
					++nextsReceived;
				}];
			}];
			
			expect(nextsReceived).will.equal(3);
		} copy];
	});
	
	describe(@"+interval", ^{
		before(^{
			timer = [RACSignal interval:interval];
		});
		
		it(@"should fire repeatedly at every interval", ^{
			testTimerWithSchedulerMinIntervalMaxInterval(timer, RACScheduler.immediateScheduler, @(interval), nil);
		});
		
		it(@"should work on the main thread scheduler", ^{
			testTimerWithSchedulerMinIntervalMaxInterval(timer, RACScheduler.mainThreadScheduler, @(interval), nil);
		});
		
		it(@"should work on a background scheduler", ^{
			testTimerWithSchedulerMinIntervalMaxInterval(timer, [RACScheduler scheduler], @(interval), nil);
		});
	});
	
	describe(@"+interval:withLeeway:", ^{
		before(^{
			timer = [RACSignal interval:interval withLeeway:leeway];
		});
		
		it(@"should fire repeatedly at every interval", ^{
			testTimerWithSchedulerMinIntervalMaxInterval(timer, RACScheduler.immediateScheduler, @(interval), @(interval + leeway));
		});
		
		it(@"should work on the main thread scheduler", ^{
			testTimerWithSchedulerMinIntervalMaxInterval(timer, RACScheduler.mainThreadScheduler, @(interval), @(interval + leeway));
		});
		
		it(@"should work on a background scheduler", ^{
			testTimerWithSchedulerMinIntervalMaxInterval(timer, [RACScheduler scheduler], @(interval), @(interval + leeway));
		});
	});
});

describe(@"-sequenceNext:", ^{
	it(@"should continue onto returned signal", ^{
		RACSubject *subject = [RACSubject subject];

		__block id value = nil;
		[[subject sequenceNext:^{
			return [RACSignal return:@2];
		}] subscribeNext:^(id x) {
			value = x;
		}];

		[subject sendNext:@1];

		// The value shouldn't change until the first signal completes.
		expect(value).to.beNil();

		[subject sendCompleted];

		expect(value).to.equal(@2);
	});

	it(@"should sequence even if no next value is sent", ^{
		RACSubject *subject = [RACSubject subject];

		__block id value = nil;
		[[subject sequenceNext:^{
			return [RACSignal return:RACUnit.defaultUnit];
		}] subscribeNext:^(id x) {
			value = x;
		}];

		[subject sendCompleted];

		expect(value).to.equal(RACUnit.defaultUnit);
	});
});

describe(@"-sequence", ^{
	RACSignal *signal = [RACSignal createSignal:^ RACDisposable * (id<RACSubscriber> subscriber) {
		[subscriber sendNext:@1];
		[subscriber sendNext:@2];
		[subscriber sendNext:@3];
		[subscriber sendNext:@4];
		[subscriber sendCompleted];
		return nil;
	}];

	itShouldBehaveLike(RACSequenceExamples, @{ RACSequenceSequence: signal.sequence, RACSequenceExpectedValues: @[ @1, @2, @3, @4 ] }, nil);
});

it(@"should complete take: even if the original signal doesn't", ^{
	RACSignal *sendOne = [RACSignal createSignal:^ RACDisposable * (id<RACSubscriber> subscriber) {
		[subscriber sendNext:RACUnit.defaultUnit];
		return nil;
	}];

	__block id value = nil;
	__block BOOL completed = NO;
	[[sendOne take:1] subscribeNext:^(id received) {
		value = received;
	} completed:^{
		completed = YES;
	}];

	expect(value).to.equal(RACUnit.defaultUnit);
	expect(completed).to.beTruthy();
});

describe(@"+zip:reduce:", ^{
	__block RACSubject *subject1 = nil;
	__block RACSubject *subject2 = nil;
	__block BOOL hasSentError = NO;
	__block BOOL hasSentCompleted = NO;
	__block RACDisposable *disposable = nil;
	__block void (^send2NextAndErrorTo1)(void) = nil;
	__block void (^send3NextAndErrorTo1)(void) = nil;
	__block void (^send2NextAndCompletedTo2)(void) = nil;
	__block void (^send3NextAndCompletedTo2)(void) = nil;
	
	before(^{
		send2NextAndErrorTo1 = [^{
			[subject1 sendNext:@1];
			[subject1 sendNext:@2];
			[subject1 sendError:[NSError errorWithDomain:@"" code:-1 userInfo:nil]];
		} copy];
		send3NextAndErrorTo1 = [^{
			[subject1 sendNext:@1];
			[subject1 sendNext:@2];
			[subject1 sendNext:@3];
			[subject1 sendError:[NSError errorWithDomain:@"" code:-1 userInfo:nil]];
		} copy];
		send2NextAndCompletedTo2 = [^{
			[subject2 sendNext:@1];
			[subject2 sendNext:@2];
			[subject2 sendCompleted];
		} copy];
		send3NextAndCompletedTo2 = [^{
			[subject2 sendNext:@1];
			[subject2 sendNext:@2];
			[subject2 sendNext:@3];
			[subject2 sendCompleted];
		} copy];
		subject1 = [RACSubject subject];
		subject2 = [RACSubject subject];
		hasSentError = NO;
		hasSentCompleted = NO;
		disposable = [[RACSignal zip:@[ subject1, subject2 ] reduce:nil] subscribeError:^(NSError *error) {
			hasSentError = YES;
		} completed:^{
			hasSentCompleted = YES;
		}];
	});
	
	after(^{
		[disposable dispose];
	});
	
	it(@"should complete as soon as no new zipped values are possible", ^{
		[subject1 sendNext:@1];
		[subject2 sendNext:@1];
		expect(hasSentCompleted).to.beFalsy();
		
		[subject1 sendNext:@2];
		[subject1 sendCompleted];
		expect(hasSentCompleted).to.beFalsy();
		
		[subject2 sendNext:@2];
		expect(hasSentCompleted).to.beTruthy();
	});
	
	it(@"should forward errors sent earlier than (time-wise) and before (position-wise) a complete", ^{
		send2NextAndErrorTo1();
		send3NextAndCompletedTo2();
		expect(hasSentError).to.beTruthy();
		expect(hasSentCompleted).to.beFalsy();
	});
	
	it(@"should forward errors sent earlier than (time-wise) and after (position-wise) a complete", ^{
		send3NextAndErrorTo1();
		send2NextAndCompletedTo2();
		expect(hasSentError).to.beTruthy();
		expect(hasSentCompleted).to.beFalsy();
	});
	
	it(@"should forward errors sent later than (time-wise) and before (position-wise) a complete", ^{
		send3NextAndCompletedTo2();
		send2NextAndErrorTo1();
		expect(hasSentError).to.beTruthy();
		expect(hasSentCompleted).to.beFalsy();
	});
	
	it(@"should ignore errors sent later than (time-wise) and after (position-wise) a complete", ^{
		send2NextAndCompletedTo2();
		send3NextAndErrorTo1();
		expect(hasSentError).to.beFalsy();
		expect(hasSentCompleted).to.beTruthy();
	});
	
	it(@"should handle signals sending values unevenly", ^{
		__block NSError *receivedError = nil;
		__block BOOL hasCompleted = NO;
		
		RACSubject *a = [RACSubject subject];
		RACSubject *b = [RACSubject subject];
		RACSubject *c = [RACSubject subject];
		
		NSMutableArray *receivedValues = NSMutableArray.array;
		NSArray *expectedValues = nil;
		
		[[RACSignal zip:@[ a, b, c ] reduce:^(NSNumber *a, NSNumber *b, NSNumber *c) {
			return [NSString stringWithFormat:@"%@%@%@", a, b, c];
		}] subscribeNext:^(id x) {
			[receivedValues addObject:x];
		} error:^(NSError *error) {
			receivedError = error;
		} completed:^{
			hasCompleted = YES;
		}];
		
		[a sendNext:@1];
		[a sendNext:@2];
		[a sendNext:@3];
		
		[b sendNext:@1];
		
		[c sendNext:@1];
		[c sendNext:@2];
		
		// a: [===......]
		// b: [=........]
		// c: [==.......]
		
		expectedValues = @[ @"111" ];
		expect(receivedValues).to.equal(expectedValues);
		expect(receivedError).to.beNil();
		expect(hasCompleted).to.beFalsy();
		
		[b sendNext:@2];
		[b sendNext:@3];
		[b sendNext:@4];
		[b sendCompleted];
		
		// a: [===......]
		// b: [====C....]
		// c: [==.......]
		
		expectedValues = @[ @"111", @"222" ];
		expect(receivedValues).to.equal(expectedValues);
		expect(receivedError).to.beNil();
		expect(hasCompleted).to.beFalsy();
		
		[c sendNext:@3];
		[c sendNext:@4];
		[c sendNext:@5];
		[c sendError:[NSError errorWithDomain:@"" code:-1 userInfo:nil]];
		
		// a: [===......]
		// b: [====C....]
		// c: [=====E...]
		
		expectedValues = @[ @"111", @"222", @"333" ];
		expect(receivedValues).to.equal(expectedValues);
		expect(receivedError).notTo.beNil();
		expect(hasCompleted).to.beFalsy();
		
		[a sendNext:@4];
		[a sendNext:@5];
		[a sendNext:@6];
		[a sendNext:@7];
		
		// a: [=======..]
		// b: [====C....]
		// c: [=====E...]
		
		expectedValues = @[ @"111", @"222", @"333" ];
		expect(receivedValues).to.equal(expectedValues);
		expect(receivedError).notTo.beNil();
		expect(hasCompleted).to.beFalsy();
	});
	
	it(@"should handle multiples of the same side-effecting signal", ^{
		__block NSUInteger counter = 0;
		RACSignal *sideEffectingSignal = [RACSignal createSignal:^ RACDisposable * (id<RACSubscriber> subscriber) {
			++counter;
			[subscriber sendNext:@1];
			[subscriber sendCompleted];
			return nil;
		}];
		RACSignal *combined = [RACSignal zip:@[ sideEffectingSignal, sideEffectingSignal ] reduce:^ NSString * (id x, id y) {
			return [NSString stringWithFormat:@"%@%@", x, y];
		}];
		NSMutableArray *receivedValues = NSMutableArray.array;
		
		expect(counter).to.equal(0);
		
		[combined subscribeNext:^(id x) {
			[receivedValues addObject:x];
		}];
		
		expect(counter).to.equal(2);
		expect(receivedValues).to.equal(@[ @"11" ]);
	});
});

describe(@"-sample:", ^{
	it(@"should send the latest value when the sampler signal fires", ^{
		RACSubject *subject = [RACSubject subject];
		RACSubject *sampleSubject = [RACSubject subject];
		RACSignal *sampled = [subject sample:sampleSubject];
		NSMutableArray *values = [NSMutableArray array];
		[sampled subscribeNext:^(id x) {
			[values addObject:x];
		}];
		
		[subject sendNext:@1];
		[subject sendNext:@2];
		expect(values).to.equal(@[]);

		[sampleSubject sendNext:RACUnit.defaultUnit];
		NSArray *expected = @[ @2 ];
		expect(values).to.equal(expected);

		[subject sendNext:@3];
		expect(values).to.equal(expected);

		[sampleSubject sendNext:RACUnit.defaultUnit];
		expected = @[ @2, @3 ];
		expect(values).to.equal(expected);

		[sampleSubject sendNext:RACUnit.defaultUnit];
		expected = @[ @2, @3, @3 ];
		expect(values).to.equal(expected);
	});
});

describe(@"-collect", ^{
	it(@"should send a single array when the original signal completes", ^{
		RACSubject *subject = [RACSubject subject];
		RACSignal *collected = [subject collect];

		NSArray *expected = @[ @1, @2, @3 ];
		__block id value = nil;
		__block BOOL hasCompleted = NO;

		[collected subscribeNext:^(id x) {
			value = x;
		} completed:^{
			hasCompleted = YES;
		}];

		[subject sendNext:@1];
		[subject sendNext:@2];
		[subject sendNext:@3];
		expect(value).to.beNil();

		[subject sendCompleted];
		expect(value).to.equal(expected);
		expect(hasCompleted).to.beTruthy();
	});
});

SpecEnd<|MERGE_RESOLUTION|>--- conflicted
+++ resolved
@@ -1336,7 +1336,6 @@
 	});
 });
 
-<<<<<<< HEAD
 describe(@"+if:then:else", ^{
 	__block RACSubject *boolSubject;
 	__block RACSubject *trueSubject;
@@ -1422,10 +1421,7 @@
 	});
 });
 
-describe(@"+interval:", ^{
-=======
 describe(@"+interval: and +interval:withLeeway:", ^{
->>>>>>> a12b1263
 	static const NSTimeInterval interval = 0.1;
 	static const NSTimeInterval leeway = 0.2;
 	static const NSTimeInterval marginOfError = 0.001;
