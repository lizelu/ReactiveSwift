//
//  ActionSpec.swift
//  ReactiveSwift
//
//  Created by Justin Spahr-Summers on 2014-12-11.
//  Copyright (c) 2014 GitHub. All rights reserved.
//

import Foundation
import Dispatch
import Result
import Nimble
import Quick
import ReactiveSwift

class ActionSpec: QuickSpec {
	override func spec() {
		describe("Action") {
			var action: Action<Int, String, NSError>!
			var enabled: MutableProperty<Bool>!

			var executionCount = 0
			var completedCount = 0
			var values: [String] = []
			var errors: [NSError] = []

			var scheduler: TestScheduler!
			let testError = NSError(domain: "ActionSpec", code: 1, userInfo: nil)

			beforeEach {
				executionCount = 0
				completedCount = 0
				values = []
				errors = []
				enabled = MutableProperty(false)

				scheduler = TestScheduler()
				action = Action(enabledIf: enabled) { number in
					return SignalProducer { observer, disposable in
						executionCount += 1

						if number % 2 == 0 {
							observer.send(value: "\(number)")
							observer.send(value: "\(number)\(number)")

							scheduler.schedule {
								observer.sendCompleted()
							}
						} else {
							scheduler.schedule {
								observer.send(error: testError)
							}
						}
					}
				}

				action.values.observeValues { values.append($0) }
				action.errors.observeValues { errors.append($0) }
				action.completed.observeValues { completedCount += 1 }
			}

			it("should retain the state property") {
				var property: MutableProperty<Bool>? = MutableProperty(false)
				weak var weakProperty = property
				
				var action: Action<(), (), NoError>? = Action(state: property!, enabledIf: { _ in true }) { _ in
					return .empty
				}
				
				expect(weakProperty).toNot(beNil())
				
				property = nil
				expect(weakProperty).toNot(beNil())
				
				action = nil
				expect(weakProperty).to(beNil())
				
				// Mute "unused variable" warning.
				_ = action
			}

			it("should be disabled and not executing after initialization") {
				expect(action.isEnabled.value) == false
				expect(action.isExecuting.value) == false
			}

			it("should error if executed while disabled") {
				var receivedError: ActionError<NSError>?
				var disabledErrorsTriggered = false

				action.disabledErrors.observeValues {
					disabledErrorsTriggered = true
				}

				action.apply(0).startWithFailed {
					receivedError = $0
				}

				expect(receivedError).notTo(beNil())
				expect(disabledErrorsTriggered) == true
				if let error = receivedError {
					let expectedError = ActionError<NSError>.disabled
					expect(error == expectedError) == true
				}
			}

			it("should enable and disable based on the given property") {
				enabled.value = true
				expect(action.isEnabled.value) == true
				expect(action.isExecuting.value) == false

				enabled.value = false
				expect(action.isEnabled.value) == false
				expect(action.isExecuting.value) == false
			}

<<<<<<< HEAD
			it("should not deadlock") {
				final class ViewModel {
					let action2 = Action<(), (), NoError> { SignalProducer(value: ()) }
				}

				let action1 = Action<(), ViewModel, NoError> { SignalProducer(value: ViewModel()) }

				// Fixed in #267. (https://github.com/ReactiveCocoa/ReactiveSwift/pull/267)
				//
				// The deadlock happened as the observer disposable releases the closure
				// `{ _ in viewModel }` here without releasing the mapped signal's
				// `updateLock` first. The deinitialization of the closure triggered the
				// propagation of terminal event of the `Action`, which eventually hit
				// the mapped signal and attempted to acquire `updateLock` to transition
				// the signal's state.
				action1.values
					.flatMap(.latest) { viewModel in viewModel.action2.values.map { _ in viewModel } }
					.observeValues { _ in }

				action1.apply().start()
				action1.apply().start()
=======
			if #available(macOS 10.10, *) {
				it("should not loop indefinitely") {
					let condition = MutableProperty(1)

					let action = Action<Void, Void, NoError>(state: condition, enabledIf: { $0 == 0 }) { _ in
						return .empty
					}

					let disposable = CompositeDisposable()

					waitUntil(timeout: 0.01) { done in
						let target = DispatchQueue(label: "test target queue")
						let highPriority = QueueScheduler(qos: .userInitiated, targeting: target)
						let lowPriority = QueueScheduler(qos: .default, targeting: target)

						disposable += action.isExecuting.producer
							.observe(on: highPriority)
							.startWithValues { _ in
								condition.value = 10
							}

						disposable += lowPriority.schedule {
							done()
						}
					}

					disposable.dispose()
				}
>>>>>>> ef9718eb
			}

			describe("completed") {
				beforeEach {
					enabled.value = true
				}

				it("should send a value whenever the producer completes") {
					action.apply(0).start()
					expect(completedCount) == 0

					scheduler.run()
					expect(completedCount) == 1

					action.apply(2).start()
					scheduler.run()
					expect(completedCount) == 2
				}

				it("should not send a value when the producer fails") {
					action.apply(1).start()
					scheduler.run()
					expect(completedCount) == 0
				}

				it("should not send a value when the producer is interrupted") {
					let disposable = action.apply(0).start()
					disposable.dispose()
					scheduler.run()
					expect(completedCount) == 0
				}

				it("should not send a value when the action is disabled") {
					enabled.value = false
					action.apply(0).start()
					scheduler.run()
					expect(completedCount) == 0
				}
			}

			describe("execution") {
				beforeEach {
					enabled.value = true
				}

				it("should execute successfully") {
					var receivedValue: String?

					action.apply(0)
						.assumeNoErrors()
						.startWithValues {
							receivedValue = $0
						}

					expect(executionCount) == 1
					expect(action.isExecuting.value) == true
					expect(action.isEnabled.value) == false

					expect(receivedValue) == "00"
					expect(values) == [ "0", "00" ]
					expect(errors) == []

					scheduler.run()
					expect(action.isExecuting.value) == false
					expect(action.isEnabled.value) == true

					expect(values) == [ "0", "00" ]
					expect(errors) == []
				}

				it("should execute with an error") {
					var receivedError: ActionError<NSError>?

					action.apply(1).startWithFailed {
						receivedError = $0
					}

					expect(executionCount) == 1
					expect(action.isExecuting.value) == true
					expect(action.isEnabled.value) == false

					scheduler.run()
					expect(action.isExecuting.value) == false
					expect(action.isEnabled.value) == true

					expect(receivedError).notTo(beNil())
					if let error = receivedError {
						let expectedError = ActionError<NSError>.producerFailed(testError)
						expect(error == expectedError) == true
					}

					expect(values) == []
					expect(errors) == [ testError ]
				}
			}

			describe("bindings") {
				it("should execute successfully") {
					var receivedValue: String?
					let (signal, observer) = Signal<Int, NoError>.pipe()

					action.values.observeValues { receivedValue = $0 }

					action <~ signal

					enabled.value = true

					expect(executionCount) == 0
					expect(action.isExecuting.value) == false
					expect(action.isEnabled.value) == true

					observer.send(value: 0)

					expect(executionCount) == 1
					expect(action.isExecuting.value) == true
					expect(action.isEnabled.value) == false

					expect(receivedValue) == "00"
					expect(values) == [ "0", "00" ]
					expect(errors) == []

					scheduler.run()
					expect(action.isExecuting.value) == false
					expect(action.isEnabled.value) == true

					expect(values) == [ "0", "00" ]
					expect(errors) == []
				}
			}
		}

		describe("using a property as input") {
			let echo: (Int) -> SignalProducer<Int, NoError> = SignalProducer.init(value:)

			it("executes the action with the property's current value") {
				let input = MutableProperty(0)
				let action = Action(input: input, echo)

				var values: [Int] = []
				action.values.observeValues { values.append($0) }

				input.value = 1
				action.apply().start()
				input.value = 2
				action.apply().start()
				input.value = 3
				action.apply().start()

				expect(values) == [1, 2, 3]
			}

			it("is disabled if the property is nil") {
				let input = MutableProperty<Int?>(1)
				let action = Action(input: input, echo)

				expect(action.isEnabled.value) == true
				input.value = nil
				expect(action.isEnabled.value) == false
			}
		}
	}
}<|MERGE_RESOLUTION|>--- conflicted
+++ resolved
@@ -114,7 +114,6 @@
 				expect(action.isExecuting.value) == false
 			}
 
-<<<<<<< HEAD
 			it("should not deadlock") {
 				final class ViewModel {
 					let action2 = Action<(), (), NoError> { SignalProducer(value: ()) }
@@ -136,7 +135,8 @@
 
 				action1.apply().start()
 				action1.apply().start()
-=======
+			}
+
 			if #available(macOS 10.10, *) {
 				it("should not loop indefinitely") {
 					let condition = MutableProperty(1)
@@ -165,7 +165,6 @@
 
 					disposable.dispose()
 				}
->>>>>>> ef9718eb
 			}
 
 			describe("completed") {
